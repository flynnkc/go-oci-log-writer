--- conflicted
+++ resolved
@@ -17,23 +17,12 @@
 )
 
 var (
-<<<<<<< HEAD
-	ErrNoLogId       = errors.New("error Log ID not specified")
-	ErrNoLogSource   = errors.New("error Log Source not specified")
-	ErrNoLogType     = errors.New("error Log Type not specified")
-	ErrInvalidWorker = errors.New("error WorkerCount need to be 1 or greater")
-	ErrLogEntrySize  = errors.New("error log entry greater than 1 megabyte")
-	ErrClosed        = errors.New("error log writer closed")
-	ErrNot2XX        = errors.New("error non-2XX status code in put log response")
-	logSpecVersion   = common.String("1.0") // Mandatory value per SDK docs
-=======
 	ErrNoLogId     = errors.New("error Log ID not specified")
 	ErrNoLogSource = errors.New("error Log Source not specified")
 	ErrNoLogType   = errors.New("error Log Type not specified")
 	ErrClosed      = errors.New("error log writer closed")
 	ErrNot2XX      = errors.New("error non-2XX status code in put log response")
 	logSpecVersion = common.String("1.0") // Mandatory value per SDK docs
->>>>>>> dd7f3b4c
 )
 
 const (
@@ -206,10 +195,6 @@
 		le.Data = &data
 	}
 
-<<<<<<< HEAD
-	// Send entry to buffer for processing
-=======
->>>>>>> dd7f3b4c
 	lw.buffer <- le
 
 	return len(p), nil
@@ -262,20 +247,12 @@
 	fileMux    sync.Mutex
 }
 
-<<<<<<< HEAD
 // run processes log entries from the buffer channel, flushing them to OCI Logging
 // when the buffer is full or on a regular interval. It also periodically processes
 // the queue file to retry failed log entries. This method runs as a goroutine and
 // continues until the done channel is closed.
 func (w *worker) run(buffer <-chan loggingingestion.LogEntry, flushed chan bool, closer *sync.Once) {
 	entries := w.makeEntries(cap(buffer))
-=======
-// Worker runs as a goroutine and receives logs, flushing when buffer is reached.
-// Since sending logs to OCI is a slow network operation, this should happen
-// concurrently with other log processing to prevent blocking.
-func (lw *OCILogWriter) worker(done, flushed chan bool) {
-	entries := make([]loggingingestion.LogEntry, 0, cap(lw.buffer))
->>>>>>> dd7f3b4c
 
 	flushTicker := time.NewTicker(flushInterval)
 	fileTicker := time.NewTicker(fileInterval)
@@ -296,11 +273,7 @@
 					w.log.Printf("error flushing OCI logs: %s\n", err)
 					w.writeLogsToFile(entries)
 				}
-<<<<<<< HEAD
 				entries = w.makeEntries(cap(buffer))
-=======
-				entries = make([]loggingingestion.LogEntry, 0, cap(lw.buffer))
->>>>>>> dd7f3b4c
 				flushTicker.Reset(flushInterval)
 			}
 
@@ -312,11 +285,7 @@
 					w.log.Printf("error flushing OCI logs: %s\n", err)
 					w.writeLogsToFile(entries)
 				}
-<<<<<<< HEAD
 				entries = w.makeEntries(cap(buffer))
-=======
-				entries = make([]loggingingestion.LogEntry, 0, cap(lw.buffer))
->>>>>>> dd7f3b4c
 			}
 
 		// File write timer
